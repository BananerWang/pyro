--- conflicted
+++ resolved
@@ -1,15 +1,8 @@
 sphinx
 sphinx_rtd_theme
-<<<<<<< HEAD
-numpy>=1.7		
-cloudpickle>=0.3.1		
-graphviz>=0.8		
-networkx>=2.0.0		
-=======
 numpy>=1.7
 contextlib2
 cloudpickle>=0.3.1
 graphviz>=0.8
 networkx>=2.0.0
->>>>>>> 21b8cd51
 observations>=0.1.4